--- conflicted
+++ resolved
@@ -792,230 +792,7 @@
             "conversion_date": quote.get("timestamp", datetime.utcnow().isoformat() + "Z")
         }
         
-<<<<<<< HEAD
-    # Removed duplicate OAuth2 methods - using direct token authentication instead
-=======
-    # PIS (Payment Initiation Services)
-    async def initiate_payment(self, payment_data: Dict[str, Any]) -> Dict[str, Any]:
-        """Initiate a payment using PIS"""
-        if self.sandbox_mode:
-            payment_id = f"pmt_{str(uuid.uuid4())[:8]}"
-            return {
-                "payment_id": payment_id,
-                "status": "pending",
-                "amount": payment_data["amount"],
-                "currency": payment_data.get("currency", "JOD"),
-                "recipient": payment_data["recipient"],
-                "reference": payment_data.get("reference", ""),
-                "created_at": datetime.utcnow().isoformat(),
-                "estimated_completion": (datetime.utcnow() + timedelta(minutes=5)).isoformat()
-            }
-        
-        headers = await self.get_headers()
-        async with httpx.AsyncClient(timeout=self.timeout) as client:
-            response = await client.post(
-                f"{self.api_base}/pis/v1/payments",
-                headers=headers,
-                json=payment_data
-            )
-            response.raise_for_status()
-            return response.json()
-    
-    async def get_payment_status(self, payment_id: str) -> Dict[str, Any]:
-        """Get payment status"""
-        if self.sandbox_mode:
-            return {
-                "payment_id": payment_id,
-                "status": "completed",
-                "updated_at": datetime.utcnow().isoformat()
-            }
-        
-        headers = await self.get_headers()
-        async with httpx.AsyncClient(timeout=self.timeout) as client:
-            response = await client.get(
-                f"{self.api_base}/pis/v1/payments/{payment_id}",
-                headers=headers
-            )
-            response.raise_for_status()
-            return response.json()
-    
-    # FX (Foreign Exchange)
-    async def get_exchange_rates(self, base_currency: str = "JOD") -> Dict[str, Any]:
-        """Get current exchange rates"""
-        if self.sandbox_mode:
-            return {
-                "base_currency": base_currency,
-                "rates": {
-                    "USD": 1.41,
-                    "EUR": 1.29,
-                    "GBP": 1.13,
-                    "SAR": 5.28,
-                    "AED": 5.18,
-                    "KWD": 0.43,
-                    "QAR": 5.13
-                },
-                "last_updated": datetime.utcnow().isoformat()
-            }
-        
-        headers = await self.get_headers()
-        async with httpx.AsyncClient(timeout=self.timeout) as client:
-            response = await client.get(
-                f"{self.api_base}/fx/v1/rates",
-                headers=headers,
-                params={"base_currency": base_currency}
-            )
-            response.raise_for_status()
-            return response.json()
-    
-    async def convert_currency(self, from_currency: str, to_currency: str, amount: float) -> Dict[str, Any]:
-        """Convert currency amount"""
-        if self.sandbox_mode:
-            # Mock conversion rates
-            rates = {
-                ("JOD", "USD"): 1.41,
-                ("USD", "JOD"): 0.71,
-                ("JOD", "EUR"): 1.29,
-                ("EUR", "JOD"): 0.77,
-                ("JOD", "STABLECOIN"): 1.0,  # 1:1 with our stablecoin
-                ("STABLECOIN", "JOD"): 1.0
-            }
-            
-            rate = rates.get((from_currency, to_currency), 1.0)
-            converted_amount = amount * rate
-            
-            return {
-                "from_currency": from_currency,
-                "to_currency": to_currency,
-                "original_amount": amount,
-                "converted_amount": converted_amount,
-                "exchange_rate": rate,
-                "conversion_date": datetime.utcnow().isoformat()
-            }
-        
-        headers = await self.get_headers()
-        async with httpx.AsyncClient(timeout=self.timeout) as client:
-            response = await client.post(
-                f"{self.api_base}/fx/v1/convert",
-                headers=headers,
-                json={
-                    "from_currency": from_currency,
-                    "to_currency": to_currency,
-                    "amount": amount
-                }
-            )
-            response.raise_for_status()
-            return response.json()
-    
-    # FPS (Financial Products Services)
-    async def get_financial_products(self, user_id: str) -> List[Dict[str, Any]]:
-        """Get available financial products for user"""
-        if self.sandbox_mode:
-            return [
-                {
-                    "product_id": "loan_001",
-                    "product_name": "Personal Loan",
-                    "bank_name": "Jordan Bank",
-                    "product_type": "loan",
-                    "interest_rate": 8.5,
-                    "max_amount": 50000,
-                    "min_amount": 1000,
-                    "term_months": 60,
-                    "description": "Personal loan with competitive rates",
-                    "eligibility": "Minimum income 500 JOD",
-                    "status": "available"
-                },
-                {
-                    "product_id": "cc_001",
-                    "product_name": "Platinum Credit Card",
-                    "bank_name": "Arab Bank",
-                    "product_type": "credit_card",
-                    "interest_rate": 18.0,
-                    "credit_limit": 10000,
-                    "annual_fee": 50,
-                    "description": "Premium credit card with rewards",
-                    "eligibility": "Minimum income 800 JOD",
-                    "status": "available"
-                },
-                {
-                    "product_id": "deposit_001",
-                    "product_name": "High Yield Savings",
-                    "bank_name": "Housing Bank",
-                    "product_type": "deposit",
-                    "interest_rate": 4.5,
-                    "min_amount": 1000,
-                    "term_months": 12,
-                    "description": "Fixed deposit with guaranteed returns",
-                    "eligibility": "Minimum deposit 1000 JOD",
-                    "status": "available"
-                }
-            ]
-        
-        headers = await self.get_headers()
-        async with httpx.AsyncClient(timeout=self.timeout) as client:
-            response = await client.get(
-                f"{self.api_base}/fps/v1/products",
-                headers=headers,
-                params={"user_id": user_id}
-            )
-            response.raise_for_status()
-            return response.json()["products"]
-    
-    async def apply_for_product(self, product_id: str, user_id: str, application_data: Dict[str, Any]) -> Dict[str, Any]:
-        """Apply for a financial product"""
-        if self.sandbox_mode:
-            application_id = f"app_{str(uuid.uuid4())[:8]}"
-            return {
-                "application_id": application_id,
-                "product_id": product_id,
-                "user_id": user_id,
-                "status": "pending",
-                "submitted_at": datetime.utcnow().isoformat(),
-                "estimated_decision_date": (datetime.utcnow() + timedelta(days=3)).isoformat()
-            }
-        
-        headers = await self.get_headers()
-        async with httpx.AsyncClient(timeout=self.timeout) as client:
-            response = await client.post(
-                f"{self.api_base}/fps/v1/applications",
-                headers=headers,
-                json={
-                    "product_id": product_id,
-                    "user_id": user_id,
-                    **application_data
-                }
-            )
-            response.raise_for_status()
-            return response.json()
-    
-    # Consent Management
-    async def request_user_consent(self, user_id: str, permissions: List[str]) -> Dict[str, Any]:
-        """Request user consent for accessing their banking data"""
-        if self.sandbox_mode:
-            consent_id = f"consent_{str(uuid.uuid4())[:8]}"
-            return {
-                "consent_id": consent_id,
-                "user_id": user_id,
-                "permissions": permissions,
-                "status": "granted",
-                "consent_url": f"https://sandbox.jopacc.com/consent/{consent_id}",
-                "expires_at": (datetime.utcnow() + timedelta(days=90)).isoformat(),
-                "created_at": datetime.utcnow().isoformat()
-            }
-        
-        headers = await self.get_headers()
-        async with httpx.AsyncClient(timeout=self.timeout) as client:
-            response = await client.post(
-                f"{self.api_base}/consent/v1/requests",
-                headers=headers,
-                json={
-                    "user_id": user_id,
-                    "permissions": permissions,
-                    "redirect_uri": "https://your-app.com/callback"
-                }
-            )
-            response.raise_for_status()
-            return response.json()
->>>>>>> 684eac63
+
     
     async def get_consent_status(self, consent_id: str) -> Dict[str, Any]:
         """Get consent status"""
